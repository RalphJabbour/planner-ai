--- conflicted
+++ resolved
@@ -178,24 +178,6 @@
         logging.error(f"Failed to create calendar events: {str(e)}")
         # The obligation was already created successfully, so we don't want to fail the whole request
     
-<<<<<<< HEAD
-     # ── OR-Tools re-optimisation ───────────────────────────────────────────
-    try:
-        # Pass the start_date to ensure the optimizer respects it
-        optimization_payload = {
-            "student_id": current_student.student_id
-        }
-        
-        # If a future start date is specified, include it in the payload
-        if obligation.start_date and obligation.start_date > datetime.now():
-            optimization_payload["week_start"] = obligation.start_date
-            
-        updated_events = update_schedule(db, student_id=current_student.student_id)
-    except Exception as e:
-        logging.error("Error updating schedule: %s", e)
-        raise HTTPException(500, "Error updating schedule")
-=======
->>>>>>> 755d5446
 
 @router.get("/fixed", operation_id="get_fixed_obligations")
 async def get_fixed_obligations(
@@ -249,35 +231,30 @@
     db.refresh(new_obligation)
 
     logging.info("HIIIIIIIIIIIIIIIIIIIIIII")
+    create_calendar_events_from_fixed(new_obligation, current_student, db)
     # Create calendar events corresponding to the fixed obligation
-    create_calendar_events_from_fixed(new_obligation, current_student, db)
+     # ── OR-Tools re-optimisation ───────────────────────────────────────────
+    try:
+        # Pass the start_date to ensure the optimizer respects it
+        optimization_payload = {
+            "student_id": current_student.student_id
+        }
+        
+        # If a future start date is specified, include it in the payload
+        if obligation.start_date and obligation.start_date > datetime.now():
+            optimization_payload["week_start"] = obligation.start_date
+            
+        updated_events = update_schedule(optimization_payload, db)
+    except Exception as e:
+        logging.error("Error updating schedule: %s", e)
+        raise HTTPException(500, "Error updating schedule")
+
     return {
         "message": "Fixed obligation created successfully",
         "fixed_obligation_id": new_obligation.obligation_id,
+        "updated_events": updated_events,
     }
 
-    #TODO: function call to or tools
-    #  # ── OR-Tools re-optimisation ───────────────────────────────────────────
-    # try:
-    #     # Pass the start_date to ensure the optimizer respects it
-    #     optimization_payload = {
-    #         "student_id": current_student.student_id
-    #     }
-        
-    #     # If a future start date is specified, include it in the payload
-    #     if obligation.start_date and obligation.start_date > datetime.now():
-    #         optimization_payload["week_start"] = obligation.start_date
-            
-    #     updated_events = update_schedule(optimization_payload, db)
-    # except Exception as e:
-    #     logging.error("Error updating schedule: %s", e)
-    #     raise HTTPException(500, "Error updating schedule")
-
-    # return {
-    #     "message": "Fixed obligation created successfully",
-    #     "fixed_obligation_id": new_obligation.obligation_id,
-    #     "updated_events": updated_events,
-    # }
 
 @router.get("/fixed/{obligation_id}", operation_id="get_fixed_obligation")
 async def get_fixed_obligation(
@@ -361,7 +338,6 @@
     """Delete a fixed obligation"""
     # Check if obligation exists and belongs to the student
 
-    logging.info("Deleting fixed obligation hihihihihihihihihihih")
     db_obligation = db.query(FixedObligation).filter(
         FixedObligation.obligation_id == obligation_id,
         FixedObligation.student_id == current_student.student_id
@@ -495,25 +471,24 @@
     else:
         print("WARNING: Couldn't verify created obligation")
 
-    # # ── OR-Tools re-optimisation with start_date ────────────────────────
-    # try:
-    #     # Pass the start_date to ensure the optimizer respects it
-    #     optimization_payload = {
-    #         "student_id": current_student.student_id,
-    #         "newly_created_obligation_id": new_obligation.obligation_id
-    #     }
-        
-    #     # If a future start date is specified, include it in the payload
-    #     # Make sure we convert datetime to string for JSON serialization if needed
-    #     if obligation.start_date and obligation.start_date > datetime.now():
-    #         # Convert datetime to string in ISO format if needed for JSON serialization
-    #         if hasattr(obligation.start_date, 'isoformat'):
-    #             optimization_payload["week_start"] = obligation.start_date
-    #         else:
-    #             # Already a string or other format
-    #             optimization_payload["week_start"] = obligation.start_date
-            
-<<<<<<< HEAD
+    # ── OR-Tools re-optimisation with start_date ────────────────────────
+    try:
+        # Pass the start_date to ensure the optimizer respects it
+        optimization_payload = {
+            "student_id": current_student.student_id,
+            "newly_created_obligation_id": new_obligation.obligation_id
+        }
+        
+        # If a future start date is specified, include it in the payload
+        # Make sure we convert datetime to string for JSON serialization if needed
+        if obligation.start_date and obligation.start_date > datetime.now():
+            # Convert datetime to string in ISO format if needed for JSON serialization
+            if hasattr(obligation.start_date, 'isoformat'):
+                optimization_payload["week_start"] = obligation.start_date
+            else:
+                # Already a string or other format
+                optimization_payload["week_start"] = obligation.start_date
+            
         print(f"Calling update_schedule with payload: {optimization_payload}")
         updated_events = update_schedule(db, student_id=current_student.student_id)
         if updated_events is not None:
@@ -524,17 +499,6 @@
         error_details = traceback.format_exc()
         logging.error(f"Flexible obligation schedule error: {error_details}")
         raise HTTPException(500, f"Error updating schedule: {str(e)}")
-=======
-    #     print(f"Calling update_schedule with payload: {optimization_payload}")
-    #     updated_events = update_schedule(optimization_payload, db)
-    #     print(f"update_schedule returned {len(updated_events)} events")
-    # except Exception as e:
-    #     logging.error("Error updating schedule: %s", e)
-    #     import traceback
-    #     error_details = traceback.format_exc()
-    #     logging.error(f"Flexible obligation schedule error: {error_details}")
-    #     raise HTTPException(500, f"Error updating schedule: {str(e)}")
->>>>>>> 755d5446
 
     
 
@@ -573,41 +537,35 @@
     db.refresh(db_obligation)
     
     # TODO: function call to or tools
-    # # If schedule-related fields were updated, trigger a re-optimization
-    # if schedule_updated:
-    #     try:
-    #         # Pass the obligation_id to ensure the optimizer respects it
-    #         optimization_payload = {
-    #             "student_id": current_student.student_id,
-    #             "newly_created_obligation_id": obligation_id
-    #         }
-            
-    #         # If a future start date is specified, include it in the payload
-    #         if db_obligation.start_date and db_obligation.start_date > datetime.now():
-    #             optimization_payload["week_start"] = db_obligation.start_date
+    # If schedule-related fields were updated, trigger a re-optimization
+    if schedule_updated:
+        try:
+            # Pass the obligation_id to ensure the optimizer respects it
+            optimization_payload = {
+                "student_id": current_student.student_id,
+                "newly_created_obligation_id": obligation_id
+            }
+            
+            # If a future start date is specified, include it in the payload
+            if db_obligation.start_date and db_obligation.start_date > datetime.now():
+                optimization_payload["week_start"] = db_obligation.start_date
                 
-<<<<<<< HEAD
             print(f"Calling update_schedule with payload: {optimization_payload}")
             updated_events = update_schedule(db, student_id=current_student.student_id)
             if updated_events is not None:
                 print(f"update_schedule returned {len(updated_events)} events")
-=======
-    #         print(f"Calling update_schedule with payload: {optimization_payload}")
-    #         updated_events = update_schedule(optimization_payload, db)
-    #         print(f"update_schedule returned {len(updated_events)} events")
->>>>>>> 755d5446
-            
-    #         return {
-    #             "message": "Flexible obligation updated successfully",
-    #             "flexible_obligation_id": obligation_id,
-    #             "updated_events": updated_events
-    #         }
-    #     except Exception as e:
-    #         logging.error("Error updating schedule: %s", e)
-    #         import traceback
-    #         error_details = traceback.format_exc()
-    #         logging.error(f"Flexible obligation schedule error: {error_details}")
-    #         # Don't fail the whole request, just return the updated obligation without events
+            
+            return {
+                "message": "Flexible obligation updated successfully",
+                "flexible_obligation_id": obligation_id,
+                "updated_events": updated_events
+            }
+        except Exception as e:
+            logging.error("Error updating schedule: %s", e)
+            import traceback
+            error_details = traceback.format_exc()
+            logging.error(f"Flexible obligation schedule error: {error_details}")
+            # Don't fail the whole request, just return the updated obligation without events
     
     return db_obligation
 
