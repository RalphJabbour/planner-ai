import pandas as pd
import numpy as np
<<<<<<< HEAD
from sqlalchemy.orm import Session
from app.models.reflected_models import SessionEvent, ContextSignal 
=======
>>>>>>> 8116d361
from typing import Dict, List, Tuple 
import datetime 
from app.schemas.behavior import SessionEventData, ContextSignalData

class FeatureExtractor:
    """
    Extracts features from session events and context signals for behavior analysis
    """

    def __init__(self, sessions: List[SessionEventData] = None, context_signals: List[ContextSignalData] = None):
        self.sessions = sessions or []
        self.context_signals = context_signals or []
    
    def extract_slot_efficiency(self, student_id: int, 
                                days_lookback: int = 30) -> Dict[str, float]:
        """
        Computes time slot efficiencies using Exponential Moving Average
        """
        # Filter sessions from the past days_lookback days 
        # Make sure cutoff_date is timezone-aware
        cutoff_date = datetime.datetime.now(datetime.timezone.utc) - datetime.timedelta(days=days_lookback)
        filtered_sessions = [
            session for session in self.sessions
            if session.student_id == student_id
            and session.start_time >= cutoff_date
            and session.completed == True
        ]

        # Process each session to extract time slot and efficiency
        slot_data = []
        for session in filtered_sessions:
            # Skip sessions with no end time
            if not session.end_time:
                continue 
            
            # Calculate efficiency metrics
            if not session.actual_duration or session.actual_duration <= 0 or not session.estimated_duration:
                continue  # Skip invalid durations
                
            efficiency = min(session.estimated_duration / session.actual_duration, 1.0)

            # Adjust by self rating if available
            if session.self_rating:
                efficiency *= (session.self_rating / 5.0)
            
            # Extract day of week and hour
            start_day = session.start_time.strftime("%A") # Monday, Tuesday, etc...
            start_hour = session.start_time.hour 

            # Create slot key (e.g. "Monday-14" for Monday 2PM)
            for hour in range(start_hour, start_hour + int((session.actual_duration or 0) / 60) + 1):
                slot_key = f"{start_day}-{hour}"
                slot_data.append((slot_key, efficiency))
            
        # Compute EMA for each slot
        slot_efficiencies = {}

        if slot_data:  # Only process if we have data
            df = pd.DataFrame(slot_data, columns=["slot", "efficiency"])
            for slot, entries in df.groupby("slot"):
                if not entries.empty:
                    # Compute EMA with alpha=0.3 (more weight to recent sessions)
                    ema = entries["efficiency"].ewm(alpha=0.3).mean().iloc[-1]
                    slot_efficiencies[slot] = round(ema, 2)

        return slot_efficiencies
    
    def identify_peak_windows(self, slot_efficiencies: Dict[str, float], 
                            threshold: float = 0.7) -> List[Dict]:
        """
        Identifies contiguous high-efficiency intervals
        """
        peak_windows = []

        # Group by day
        days = {}
        for slot, efficiency in slot_efficiencies.items():
            if efficiency >= threshold:
                day, hour = slot.split("-")
                if day not in days:
                    days[day] = []
                days[day].append((int(hour), efficiency))
        
        # Find contiguous windows for each day
        for day, hours in days.items():
            hours.sort(key=lambda x: x[0])

            current_window = []
            for hour, efficiency in hours:
                if not current_window or hour == current_window[-1][0] + 1:
                    current_window.append((hour, efficiency))
                else:
                    # Process the completed window if it has at least 2 hours
                    if len(current_window) >= 2:
                        avg_efficiency = sum(e for _, e in current_window) / len(current_window)
                        peak_windows.append({
                            "day": day,
                            "start_hour": current_window[0][0],
                            "end_hour": current_window[-1][0] + 1, # End hour is exclusive
                            "efficiency": round(avg_efficiency, 2)
                        })
                    # Start a new window
                    current_window = [(hour, efficiency)]
            
            if len(current_window) >= 2:
                avg_efficency = sum(e for _, e in current_window) / len(current_window)
                peak_windows.append({
                    "day": day,
                    "start_hour": current_window[0][0],
                    "end_hour": current_window[-1][0] + 1, # End hour is exclusive
                    "efficiency": round(avg_efficiency, 2)
                })
            
        return peak_windows 

    def compute_session_parameters(self, student_id: int) -> Dict[str, float]:
        """
        Calculates ideal session parameters based on past performance
        """
        # Filter completed sessions with ratings
        filtered_sessions = [
            session for session in self.sessions
            if session.student_id == student_id
            and session.completed == True
            and session.self_rating is not None
        ]
        # Sort by start_time descending and limit to 50
        filtered_sessions = sorted(filtered_sessions, key=lambda x: x.start_time, reverse=True)[:50]

        # Calculate parameters
        durations = [session.actual_duration for session in filtered_sessions if session.actual_duration]
        ratings = [session.self_rating for session in filtered_sessions if session.self_rating]

        parameters = {
            "max_continuous_minutes": 45, # Default
            "ideal_break_minutes": 10,    # Default
            "efficiency_decay_rate": 0.05 # Default
        }

        if durations and ratings:
            # Create a DataFrame to analyze relationship between duration and rating
            df = pd.DataFrame({
                "duration": durations,
                "rating": ratings
            })

            # Find the sweet spot - highest average rating by duration
            duration_rating = df.groupby(pd.cut(df["duration"], bins=range(0, 241, 15))).mean()
            if not duration_rating.empty:
                best_idx = duration_rating["rating"].idxmax()
                if best_idx:
                    # Extract the upper bound of the interval
                    max_mins = best_idx.right
                    parameters["max_continuous_minutes"] = int(max_mins)


                    # Ideal break is proportional to session length (1:5 ratio)
                    parameters["ideal_break_minutes"] = int(max(max_mins / 5, 5))
            
            # Calculate efficiency decay rate
            if len(df) > 10:
                # Group by 15-minute increments beyond optimal time
                optimal = parameters["max_continuous_minutes"]
                df["beyond_optimal"] = df["duration"].apply(lambda x: max(0, x - optimal))
                decay_df = df.groupby(pd.cut(df["beyond_optimal"], bins=range(0, 121, 15))).mean()

                if len(decay_df) >= 2 and not decay_df["rating"].isna().all():
                    # Calculate slope of decay
                    x = np.array([i for i in range(len(decay_df))])
                    y = decay_df['rating'].fillna(method='ffill').fillna(method='bfill').values

                    if len(x) == len(y) and len(x) > 1:
                        slope, _ = np.polyfit(x, y, 1)
                        # Convert to a per-minute decay rate
                        parameters["efficiency_decay_rate"] = min(max(abs(slope) / 15, 0.01), 0.2)

        return parameters

    def compute_fatigue_recovery(self, student_id: int) -> Dict[str, float]:
        """
        Calculates fatigue and recovery parameters
        """
        # Filter completed sessions with ratings
        filtered_sessions = [
            session for session in self.sessions
            if session.student_id == student_id
            and session.completed == True
            and session.self_rating is not None
        ]
        # Sort by start_time
        filtered_sessions = sorted(filtered_sessions, key=lambda x: x.start_time)

        parameters = {
            "fatigue_factor": 0.15, # Default
            "recovery_factor": 0.2 # Default
        }

        if len(filtered_sessions) < 10:
            return parameters 
        
        # Calculate back-to-back sessions
        grouped_sessions = []
        current_group = []

        for i, session in enumerate(filtered_sessions):
            if i == 0:
                current_group.append(session)
                continue 
            
            prev_session = filtered_sessions[i - 1]
            # Skip if end_time is missing
            if not prev_session.end_time or not session.start_time:
                continue
            
            # If sessions are close (less than 30 minutes apart), consider them in the same group
            try:
                time_diff = (session.start_time - prev_session.end_time).total_seconds()
                if time_diff < 1800:  # 30 minutes in seconds
                    current_group.append(session)
                else:
                    if current_group:
                        grouped_sessions.append(current_group)
                    current_group = [session]
            except (TypeError, ValueError):
                # Handle any comparison errors
                continue
        
        if current_group:
            grouped_sessions.append(current_group)
        
        # Analyze rating trends within groups
        if grouped_sessions:
            # Calculate average rating for drop in a sequence
            drops = []
            for group in grouped_sessions:
                if len(group) > 1:
                    ratings = [s.self_rating for s in group if s.self_rating is not None]
                    if ratings and len(ratings) > 1:
                        # Calculate moving averagte to smooth out noise
                        ratings_series = pd.Series(ratings)
                        smooth_ratings = ratings_series.rolling(window=2, min_periods=1).mean()

                        # Calculate percentage drop from first to last
                        first_smooth = smooth_ratings.iloc[0]
                        last_smooth = smooth_ratings.iloc[-1]
                        if first_smooth > 0:
                            drop = (first_smooth - last_smooth) / first_smooth
                            drops.append(max(drop, 0)) # Only consider drops, not increases
            
            if drops:
                parameters["fatigue_factor"] = min(max(np.mean(drops), 0.05), 0.4)
    
        # Analyze recovery between groups
        recoveries = []
        for i in range(1, len(grouped_sessions)):
            prev_group = grouped_sessions[i - 1]
            curr_group = grouped_sessions[i]

            if prev_group and curr_group:
                prev_last = prev_group[-1]
                curr_first = curr_group[0]

                if prev_last.self_rating and curr_first.self_rating and prev_last.end_time and curr_first.start_time:
                    try:
                        # Calculate time gap in hours
                        time_gap = (curr_first.start_time - prev_last.end_time).total_seconds() / 3600

                        # Calculate rating improvement
                        if prev_last.self_rating > 0:
                            improvement = max(0, curr_first.self_rating - prev_last.self_rating) / prev_last.self_rating

                            # Normalize by time
                            recovery_rate = improvement / time_gap if time_gap > 0 else 0
                            recoveries.append(recovery_rate)
                    except (TypeError, ValueError):
                        # Handle any comparison errors
                        continue
        
        if recoveries:
            parameters["recovery_factor"] = min(max(np.mean(recoveries), 0.05), 0.5)
        
        return parameters

    def compute_adjustment_factors(self, student_id: int) -> Dict[str, Dict]:
        """
        Calculates day-of-week adjustment factors and other adjustments
        """
        # Filter completed sessions
        filtered_sessions = [
            session for session in self.sessions
            if session.student_id == student_id
            and session.completed == True
        ]

        # Default values
        defaults = {
            "day_multipliers": {
                'Monday': 1.0, 'Tuesday': 1.0, 'Wednesday': 1.0, 
                'Thursday': 1.0, 'Friday': 1.0, 'Saturday': 1.0, 'Sunday': 1.0
            },
            "soft_obligation_buffer": 30
        }

        if len(filtered_sessions) < 10:
            return defaults
        
        # Calculate day of week multipliers based on completion success and efficiency
        day_scores = {}
        day_counts = {}

        for session in filtered_sessions:
            day = session.start_time.strftime("%A")
            if day not in day_scores:
                day_scores[day] = 0
                day_counts[day] = 0

            # Calculate score based on completion, efficiency, and self-rating
            score = 0

            # Award points for completion
            if session.completed:
                score += 0.5
            
            # Add points for efficiency
            if session.actual_duration and session.estimated_duration and session.actual_duration > 0:
                efficiency = min(session.estimated_duration / session.actual_duration, 1.0)
                score += efficiency * 0.3
            
            # Add points for self-rating
            if session.self_rating:
                score += (session.self_rating / 5.0) * 0.2
            
            day_scores[day] += score
            day_counts[day] += 1
        
        # Calculate average score for each day
        day_multipliers = {}
        for day in day_scores:
            if day_counts[day] > 0:
                avg_score = day_scores[day] / day_counts[day]
                # Scale to reasonable multiplier (0.7 to 1.3)
                day_multipliers[day] = min(max(avg_score, 0.7), 1.3)
            else:
                day_multipliers[day] = 1.0
        
        # Normalize so average is 1.0
        if day_multipliers:
            avg_multiplier = sum(day_multipliers.values()) / len(day_multipliers)
            if avg_multiplier > 0:
                day_multipliers = {d: m / avg_multiplier for d, m in day_multipliers.items()}
        
        # Calculate buffer from context signals
        buffer_minutes = 30  # Default

        # Get buffer from early arrival versus calendar events
        if self.context_signals:
            # Filter calendar events for this student
            calendar_events = [signal for signal in self.context_signals 
                               if signal.student_id == student_id and 
                               signal.signal_type in ['class', 'meeting', 'exam']]
            
            # Get sessions that preceded calendar events
            early_buffers = []
            for event in calendar_events:
                for session in filtered_sessions:
                    # Skip if missing time data
                    if not session.end_time or not event.start_time:
                        continue
                        
                    try:
                        # If session ended before event started
                        if session.end_time < event.start_time:
                            buffer = (event.start_time - session.end_time).total_seconds() / 60
                            if buffer < 120:  # Only consider reasonable buffers
                                early_buffers.append(buffer)
                    except (TypeError, ValueError):
                        # Handle any comparison errors
                        continue
            
            if early_buffers:
                buffer_minutes = np.median(early_buffers)
        
        return {
            "day_multipliers": day_multipliers,
            "soft_obligation_buffer": max(min(buffer_minutes, 60), 10)  # Cap between 10-60 mins
        }

    def compute_retention_indicators(self, student_id: int) -> Dict[str, float]:
        """
        Analyzes optimal retention rates based on task repetition patterns
        """
        # This requires longitudinal data... for now return simple defaults
        retention_rates = {}
        
        # Default retention profile
        for day in ['Monday', 'Tuesday', 'Wednesday', 'Thursday', 'Friday', 'Saturday', 'Sunday']:
            for hour in range(7, 23):
                # Morning and evening tend to be better for retention
                if 8 <= hour <= 11:  # Morning
                    retention_rates[f"{day}-{hour}"] = 0.8
                elif 18 <= hour <= 21:  # Evening
                    retention_rates[f"{day}-{hour}"] = 0.7
                else:
                    retention_rates[f"{day}-{hour}"] = 0.6
        
        return retention_rates
    

    <|MERGE_RESOLUTION|>--- conflicted
+++ resolved
@@ -1,10 +1,7 @@
 import pandas as pd
 import numpy as np
-<<<<<<< HEAD
 from sqlalchemy.orm import Session
 from app.models.reflected_models import SessionEvent, ContextSignal 
-=======
->>>>>>> 8116d361
 from typing import Dict, List, Tuple 
 import datetime 
 from app.schemas.behavior import SessionEventData, ContextSignalData
